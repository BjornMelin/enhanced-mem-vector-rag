[build-system]
requires = ["setuptools>=42", "wheel"]
build-backend = "setuptools.build_meta"

[project]
<<<<<<< HEAD
name = "emvr"
version = "0.1.0"
description = "Enhanced Memory-Vector RAG"
readme = "README.md"
requires-python = ">=3.11"
license = {file = "LICENSE"}
authors = [
    {name = "EMVR Team"}
]
dependencies = [
    "fastmcp>=0.1.0",
    "langchain>=0.1.0",
    "langchain-openai>=0.1.0",
    "langgraph>=0.1.0",
    "llama-index>=0.9.0",
    "chainlit>=1.0.0",
    "qdrant-client>=1.6.0",
    "neo4j>=5.14.0",
    "supabase>=2.0.0",
    "fastembed>=0.1.0",
    "python-dotenv>=1.0.0",
]

=======
name = "enhanced-mem-vector-rag"
version = "0.1.0"
description = "Enhanced Memory-Vector RAG with advanced knowledge management"
readme = "README.md"
authors = [
    {name = "Bjorn", email = "bjorn@example.com"}
]
license = {file = "LICENSE"}
requires-python = ">=3.11"
classifiers = [
    "Programming Language :: Python :: 3",
    "Programming Language :: Python :: 3.11",
    "License :: OSI Approved :: MIT License",
    "Operating System :: OS Independent",
]

[project.urls]
"Homepage" = "https://github.com/bjorn/enhanced-mem-vector-rag"
"Bug Tracker" = "https://github.com/bjorn/enhanced-mem-vector-rag/issues"

>>>>>>> 07a9da47
[tool.black]
line-length = 100
target-version = ["py311"]
include = '\.pyi?$'

[tool.isort]
profile = "black"
line_length = 100
multi_line_output = 3

[tool.ruff]
line-length = 100
target-version = "py311"

[tool.ruff.lint]
select = ["E", "F", "B", "W", "I", "C", "N", "D", "UP", "ANN", "S", "BLE", "A", "COM", "C4", "DTZ", "T10", "EM", "EXE", "ISC", "ICN", "G", "INP", "PIE", "PYI", "PT", "Q", "RSE", "RET", "SLF", "SLOT", "SIM", "TID", "ARG", "ERA", "PD", "PGH", "PL", "TRY", "NPY", "AIR", "PERF", "RUF"]
ignore = ["D203", "D212", "ANN401", "PGH003"]

[tool.ruff.lint.per-file-ignores]
"__init__.py" = ["F401", "F403"]
"tests/*" = ["S101", "ANN201", "PLR2004"]

[tool.mypy]
python_version = "3.11"
warn_return_any = true
warn_unused_configs = true
disallow_untyped_defs = true
disallow_incomplete_defs = true

[[tool.mypy.overrides]]
module = [
    "tests.*",
]
disallow_untyped_defs = false
disallow_incomplete_defs = false

[tool.pytest.ini_options]
testpaths = ["tests"]
python_files = "test_*.py"
python_functions = "test_*"
python_classes = "Test*"
asyncio_mode = "auto"<|MERGE_RESOLUTION|>--- conflicted
+++ resolved
@@ -3,31 +3,6 @@
 build-backend = "setuptools.build_meta"
 
 [project]
-<<<<<<< HEAD
-name = "emvr"
-version = "0.1.0"
-description = "Enhanced Memory-Vector RAG"
-readme = "README.md"
-requires-python = ">=3.11"
-license = {file = "LICENSE"}
-authors = [
-    {name = "EMVR Team"}
-]
-dependencies = [
-    "fastmcp>=0.1.0",
-    "langchain>=0.1.0",
-    "langchain-openai>=0.1.0",
-    "langgraph>=0.1.0",
-    "llama-index>=0.9.0",
-    "chainlit>=1.0.0",
-    "qdrant-client>=1.6.0",
-    "neo4j>=5.14.0",
-    "supabase>=2.0.0",
-    "fastembed>=0.1.0",
-    "python-dotenv>=1.0.0",
-]
-
-=======
 name = "enhanced-mem-vector-rag"
 version = "0.1.0"
 description = "Enhanced Memory-Vector RAG with advanced knowledge management"
@@ -48,7 +23,6 @@
 "Homepage" = "https://github.com/bjorn/enhanced-mem-vector-rag"
 "Bug Tracker" = "https://github.com/bjorn/enhanced-mem-vector-rag/issues"
 
->>>>>>> 07a9da47
 [tool.black]
 line-length = 100
 target-version = ["py311"]
